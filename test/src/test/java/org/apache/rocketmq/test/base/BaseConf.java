/*
 * Licensed to the Apache Software Foundation (ASF) under one or more
 * contributor license agreements.  See the NOTICE file distributed with
 * this work for additional information regarding copyright ownership.
 * The ASF licenses this file to You under the Apache License, Version 2.0
 * (the "License"); you may not use this file except in compliance with
 * the License.  You may obtain a copy of the License at
 *
 *     http://www.apache.org/licenses/LICENSE-2.0
 *
 *  Unless required by applicable law or agreed to in writing, software
 *  distributed under the License is distributed on an "AS IS" BASIS,
 *  WITHOUT WARRANTIES OR CONDITIONS OF ANY KIND, either express or implied.
 *  See the License for the specific language governing permissions and
 *  limitations under the License.
 */

package org.apache.rocketmq.test.base;

import com.google.common.collect.ImmutableList;
import java.util.ArrayList;
import java.util.HashSet;
import java.util.List;
import java.util.Map;
import java.util.Set;
import java.util.concurrent.ForkJoinPool;
import java.util.concurrent.TimeUnit;
import java.util.function.Function;
import java.util.stream.Collectors;
import org.apache.log4j.Logger;
import org.apache.rocketmq.broker.BrokerController;
import org.apache.rocketmq.client.consumer.MQPullConsumer;
import org.apache.rocketmq.client.consumer.MQPushConsumer;
import org.apache.rocketmq.client.producer.MQProducer;
import org.apache.rocketmq.client.producer.TransactionListener;
import org.apache.rocketmq.common.MQVersion;
import org.apache.rocketmq.common.protocol.route.BrokerData;
import org.apache.rocketmq.namesrv.NamesrvController;
import org.apache.rocketmq.remoting.protocol.RemotingCommand;
import org.apache.rocketmq.common.attribute.CQType;
import org.apache.rocketmq.test.client.rmq.RMQAsyncSendProducer;
import org.apache.rocketmq.test.client.rmq.RMQNormalConsumer;
import org.apache.rocketmq.test.client.rmq.RMQNormalProducer;
import org.apache.rocketmq.test.client.rmq.RMQTransactionalProducer;
import org.apache.rocketmq.test.clientinterface.AbstractMQConsumer;
import org.apache.rocketmq.test.clientinterface.AbstractMQProducer;
import org.apache.rocketmq.test.factory.ConsumerFactory;
import org.apache.rocketmq.test.listener.AbstractListener;
import org.apache.rocketmq.test.util.MQAdminTestUtils;
import org.apache.rocketmq.test.util.MQRandomUtils;
import org.apache.rocketmq.tools.admin.DefaultMQAdminExt;
import org.apache.rocketmq.tools.admin.MQAdminExt;
import org.junit.Assert;

import static org.awaitility.Awaitility.await;

public class BaseConf {
    public final static String nsAddr;
    protected final static String broker1Name;
    protected final static String broker2Name;
    //the logic queue test need at least three brokers
    protected final static String broker3Name;
    protected final static String clusterName;
    protected final static int brokerNum;
    protected final static int waitTime = 5;
    protected final static int consumeTime = 2 * 60 * 1000;
    protected final static int QUEUE_NUMBERS = 8;
    protected final static NamesrvController namesrvController;
    protected final static BrokerController brokerController1;
    protected final static BrokerController brokerController2;
    protected final static BrokerController brokerController3;
    protected final static List<BrokerController> brokerControllerList;
    protected final static Map<String, BrokerController> brokerControllerMap;
    protected final static List<Object> mqClients = new ArrayList<Object>();
    protected final static boolean debug = false;
    private final static Logger log = Logger.getLogger(BaseConf.class);

    static {
        System.setProperty(RemotingCommand.REMOTING_VERSION_KEY, Integer.toString(MQVersion.CURRENT_VERSION));
        namesrvController = IntegrationTestBase.createAndStartNamesrv();
        nsAddr = "127.0.0.1:" + namesrvController.getNettyServerConfig().getListenPort();
        brokerController1 = IntegrationTestBase.createAndStartBroker(nsAddr);
        brokerController2 = IntegrationTestBase.createAndStartBroker(nsAddr);
        brokerController3 = IntegrationTestBase.createAndStartBroker(nsAddr);
        clusterName = brokerController1.getBrokerConfig().getBrokerClusterName();
        broker1Name = brokerController1.getBrokerConfig().getBrokerName();
        broker2Name = brokerController2.getBrokerConfig().getBrokerName();
        broker3Name = brokerController3.getBrokerConfig().getBrokerName();
        brokerNum = 3;
        brokerControllerList = ImmutableList.of(brokerController1, brokerController2, brokerController3);
        brokerControllerMap = brokerControllerList.stream().collect(Collectors.toMap(input -> input.getBrokerConfig().getBrokerName(), Function.identity()));
    }

    public BaseConf() {

    }

    // This method can't be placed in the static block of BaseConf, which seems to lead to a strange dead lock.
    public static void waitBrokerRegistered(final String nsAddr, final String clusterName, final int expectedBrokerNum) {
        final DefaultMQAdminExt mqAdminExt = new DefaultMQAdminExt(500);
        mqAdminExt.setNamesrvAddr(nsAddr);
        try {
            mqAdminExt.start();
            await().atMost(30, TimeUnit.SECONDS).until(() -> {
                List<BrokerData> brokerDatas = mqAdminExt.examineTopicRouteInfo(clusterName).getBrokerDatas();
                return brokerDatas.size() == expectedBrokerNum;
            });
            for (BrokerController brokerController: brokerControllerList) {
                brokerController.getBrokerOuterAPI().refreshMetadata();
            }
        } catch (Exception e) {
            log.error("init failed, please check BaseConf", e);
            Assert.fail(e.getMessage());
        }
        ForkJoinPool.commonPool().execute(mqAdminExt::shutdown);
    }

    public static String initTopic() {
<<<<<<< HEAD
        String topic = "tt-" + MQRandomUtils.getRandomTopic();
        IntegrationTestBase.initTopic(topic, nsAddr, clusterName, CQType.SimpleCQ);
=======
        String topic = MQRandomUtils.getRandomTopic();
        return initTopicWithName(topic);
    }
>>>>>>> 13933297

    public static String initTopicWithName(String topicName) {
        IntegrationTestBase.initTopic(topicName, nsAddr, clusterName);
        return topicName;
    }

    public static String initConsumerGroup() {
        String group = MQRandomUtils.getRandomConsumerGroup();
        return initConsumerGroup(group);
    }

    public static String initConsumerGroup(String group) {
        MQAdminTestUtils.createSub(nsAddr, clusterName, group);
        return group;
    }

    public static DefaultMQAdminExt getAdmin(String nsAddr) {
        final DefaultMQAdminExt mqAdminExt = new DefaultMQAdminExt(500);
        mqAdminExt.setNamesrvAddr(nsAddr);
        mqAdminExt.setPollNameServerInterval(100);
        mqClients.add(mqAdminExt);
        return mqAdminExt;
    }


    public static RMQNormalProducer getProducer(String nsAddr, String topic) {
        return getProducer(nsAddr, topic, false);
    }

    public static RMQNormalProducer getProducer(String nsAddr, String topic, boolean useTLS) {
        RMQNormalProducer producer = new RMQNormalProducer(nsAddr, topic, useTLS);
        if (debug) {
            producer.setDebug();
        }
        mqClients.add(producer);
        return producer;
    }

    public static RMQTransactionalProducer getTransactionalProducer(String nsAddr, String topic, TransactionListener transactionListener) {
        RMQTransactionalProducer producer = new RMQTransactionalProducer(nsAddr, topic, false, transactionListener);
        if (debug) {
            producer.setDebug();
        }
        mqClients.add(producer);
        return producer;
    }

    public static RMQNormalProducer getProducer(String nsAddr, String topic, String producerGoup,
                                                String instanceName) {
        RMQNormalProducer producer = new RMQNormalProducer(nsAddr, topic, producerGoup,
                instanceName);
        if (debug) {
            producer.setDebug();
        }
        mqClients.add(producer);
        return producer;
    }

    public static RMQAsyncSendProducer getAsyncProducer(String nsAddr, String topic) {
        RMQAsyncSendProducer producer = new RMQAsyncSendProducer(nsAddr, topic);
        if (debug) {
            producer.setDebug();
        }
        mqClients.add(producer);
        return producer;
    }

    public static RMQNormalConsumer getConsumer(String nsAddr, String topic, String subExpression,
                                                AbstractListener listener) {
        return getConsumer(nsAddr, topic, subExpression, listener, false);
    }

    public static RMQNormalConsumer getConsumer(String nsAddr, String topic, String subExpression,
                                                AbstractListener listener, boolean useTLS) {
        String consumerGroup = initConsumerGroup();
        return getConsumer(nsAddr, consumerGroup, topic, subExpression, listener, useTLS);
    }

    public static RMQNormalConsumer getConsumer(String nsAddr, String consumerGroup, String topic,
                                                String subExpression, AbstractListener listener) {
        return getConsumer(nsAddr, consumerGroup, topic, subExpression, listener, false);
    }

    public static RMQNormalConsumer getConsumer(String nsAddr, String consumerGroup, String topic,
                                                String subExpression, AbstractListener listener, boolean useTLS) {
        RMQNormalConsumer consumer = ConsumerFactory.getRMQNormalConsumer(nsAddr, consumerGroup,
                topic, subExpression, listener, useTLS);
        if (debug) {
            consumer.setDebug();
        }
        mqClients.add(consumer);
        log.info(String.format("consumer[%s] start,topic[%s],subExpression[%s]", consumerGroup,
                topic, subExpression));
        return consumer;
    }

    public static void shutdown() {
        ImmutableList<Object> mqClients = ImmutableList.copyOf(BaseConf.mqClients);
        BaseConf.mqClients.clear();
        shutdown(mqClients);
    }

    public static Set<String> getBrokers() {
        Set<String> brokers = new HashSet<>();
        brokers.add(broker1Name);
        brokers.add(broker2Name);
        brokers.add(broker3Name);
        return brokers;
    }

    public static void shutdown(List<Object> mqClients) {
        mqClients.forEach(mqClient -> ForkJoinPool.commonPool().execute(() -> {
            if (mqClient instanceof AbstractMQProducer) {
                ((AbstractMQProducer) mqClient).shutdown();
            } else if (mqClient instanceof AbstractMQConsumer) {
                ((AbstractMQConsumer) mqClient).shutdown();
            } else if (mqClient instanceof MQAdminExt) {
                ((MQAdminExt) mqClient).shutdown();
            } else if (mqClient instanceof MQProducer) {
                ((MQProducer) mqClient).shutdown();
            } else if (mqClient instanceof MQPullConsumer) {
                ((MQPullConsumer) mqClient).shutdown();
            } else if (mqClient instanceof MQPushConsumer) {
                ((MQPushConsumer) mqClient).shutdown();
            }
        }));
    }
}<|MERGE_RESOLUTION|>--- conflicted
+++ resolved
@@ -116,14 +116,9 @@
     }
 
     public static String initTopic() {
-<<<<<<< HEAD
-        String topic = "tt-" + MQRandomUtils.getRandomTopic();
-        IntegrationTestBase.initTopic(topic, nsAddr, clusterName, CQType.SimpleCQ);
-=======
         String topic = MQRandomUtils.getRandomTopic();
         return initTopicWithName(topic);
     }
->>>>>>> 13933297
 
     public static String initTopicWithName(String topicName) {
         IntegrationTestBase.initTopic(topicName, nsAddr, clusterName);
