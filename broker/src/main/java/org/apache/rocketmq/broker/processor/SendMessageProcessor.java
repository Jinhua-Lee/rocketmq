/*
 * Licensed to the Apache Software Foundation (ASF) under one or more
 * contributor license agreements.  See the NOTICE file distributed with
 * this work for additional information regarding copyright ownership.
 * The ASF licenses this file to You under the Apache License, Version 2.0
 * (the "License"); you may not use this file except in compliance with
 * the License.  You may obtain a copy of the License at
 *
 *     http://www.apache.org/licenses/LICENSE-2.0
 *
 * Unless required by applicable law or agreed to in writing, software
 * distributed under the License is distributed on an "AS IS" BASIS,
 * WITHOUT WARRANTIES OR CONDITIONS OF ANY KIND, either express or implied.
 * See the License for the specific language governing permissions and
 * limitations under the License.
 */
package org.apache.rocketmq.broker.processor;

import java.nio.ByteBuffer;
import java.util.Map;
import java.util.Optional;
import java.util.concurrent.CompletableFuture;

import io.netty.channel.ChannelHandlerContext;
import org.apache.rocketmq.broker.BrokerController;
import org.apache.rocketmq.broker.mqtrace.AbortProcessException;
import org.apache.rocketmq.broker.mqtrace.SendMessageContext;
import org.apache.rocketmq.common.message.MessageExtBatch;
import org.apache.rocketmq.common.statictopic.LogicQueueMappingItem;
import org.apache.rocketmq.common.MQVersion;
import org.apache.rocketmq.common.MixAll;
import org.apache.rocketmq.common.TopicConfig;
import org.apache.rocketmq.common.TopicFilterType;
import org.apache.rocketmq.common.statictopic.TopicQueueMappingContext;
import org.apache.rocketmq.common.statictopic.TopicQueueMappingDetail;
import org.apache.rocketmq.common.UtilAll;
import org.apache.rocketmq.common.constant.PermName;
import org.apache.rocketmq.common.help.FAQUrl;
import org.apache.rocketmq.common.message.MessageAccessor;
import org.apache.rocketmq.common.message.MessageClientIDSetter;
import org.apache.rocketmq.common.message.MessageConst;
import org.apache.rocketmq.common.message.MessageDecoder;
import org.apache.rocketmq.common.message.MessageExt;
import org.apache.rocketmq.common.protocol.RequestCode;
import org.apache.rocketmq.common.protocol.ResponseCode;
import org.apache.rocketmq.common.protocol.header.SendMessageRequestHeader;
import org.apache.rocketmq.common.protocol.header.SendMessageResponseHeader;
import org.apache.rocketmq.common.subscription.SubscriptionGroupConfig;
import org.apache.rocketmq.common.sysflag.MessageSysFlag;
import org.apache.rocketmq.common.topic.TopicValidator;
import org.apache.rocketmq.common.utils.QueueTypeUtils;
import org.apache.rocketmq.remoting.exception.RemotingCommandException;
<<<<<<< HEAD
import org.apache.rocketmq.remoting.netty.RemotingResponseCallback;
=======
import org.apache.rocketmq.remoting.netty.NettyRequestProcessor;
>>>>>>> ef37465e
import org.apache.rocketmq.remoting.protocol.RemotingCommand;
import org.apache.rocketmq.store.AppendMessageResult;
import org.apache.rocketmq.common.message.MessageExtBrokerInner;
import org.apache.rocketmq.store.DefaultMessageStore;
import org.apache.rocketmq.store.MessageStore;
import org.apache.rocketmq.store.PutMessageResult;
import org.apache.rocketmq.store.config.BrokerRole;
import org.apache.rocketmq.store.config.StorePathConfigHelper;
import org.apache.rocketmq.store.stats.BrokerStatsManager;

<<<<<<< HEAD
public class SendMessageProcessor extends AbstractSendMessageProcessor {
=======
import static org.apache.rocketmq.remoting.protocol.RemotingCommand.buildErrorResponse;
>>>>>>> ef37465e

public class SendMessageProcessor extends AbstractSendMessageProcessor implements NettyRequestProcessor {

    public SendMessageProcessor(final BrokerController brokerController) {
        super(brokerController);
    }

    @Override
    public RemotingCommand processRequest(ChannelHandlerContext ctx,
        RemotingCommand request) throws RemotingCommandException {
        SendMessageContext traceContext;
        switch (request.getCode()) {
            case RequestCode.CONSUMER_SEND_MSG_BACK:
                return this.consumerSendMsgBack(ctx, request);
            default:
                SendMessageRequestHeader requestHeader = parseRequestHeader(request);
                if (requestHeader == null) {
                    return null;
                }
                TopicQueueMappingContext mappingContext = this.brokerController.getTopicQueueMappingManager().buildTopicQueueMappingContext(requestHeader, true);
                RemotingCommand rewriteResult = this.brokerController.getTopicQueueMappingManager().rewriteRequestForStaticTopic(requestHeader, mappingContext);
                if (rewriteResult != null) {
                    return rewriteResult;
                }
                traceContext = buildMsgContext(ctx, requestHeader);
                String owner = request.getExtFields().get(BrokerStatsManager.COMMERCIAL_OWNER);
                traceContext.setCommercialOwner(owner);
                try {
                    this.executeSendMessageHookBefore(ctx, request, traceContext);
                } catch (AbortProcessException e) {
                    final RemotingCommand errorResponse = RemotingCommand.createResponseCommand(e.getResponseCode(), e.getErrorMessage());
                    errorResponse.setOpaque(request.getOpaque());
                    return errorResponse;
                }

                RemotingCommand response;
                if (requestHeader.isBatch()) {
                    response = this.sendBatchMessage(ctx, request, traceContext, requestHeader, mappingContext,
                        (ctx1, response1) -> executeSendMessageHookAfter(response1, ctx1));
                } else {
                    response = this.sendMessage(ctx, request, traceContext, requestHeader, mappingContext,
                        (ctx12, response12) -> executeSendMessageHookAfter(response12, ctx12));
                }

                return response;
        }
    }

    @Override
    public boolean rejectRequest() {
        if (!this.brokerController.getBrokerConfig().isEnableSlaveActingMaster() && this.brokerController.getMessageStoreConfig().getBrokerRole() == BrokerRole.SLAVE) {
            return true;
        }

        if (this.brokerController.getMessageStore().isOSPageCacheBusy() || this.brokerController.getMessageStore().isTransientStorePoolDeficient()) {
            return true;
        }

        return false;
    }

    /**
     * If the response is not null, it meets some errors
     *
     * @return
     */

    private RemotingCommand rewriteResponseForStaticTopic(SendMessageResponseHeader responseHeader,
        TopicQueueMappingContext mappingContext) {
        try {
            if (mappingContext.getMappingDetail() == null) {
                return null;
            }
            TopicQueueMappingDetail mappingDetail = mappingContext.getMappingDetail();

<<<<<<< HEAD
        MessageExtBrokerInner msgInner = new MessageExtBrokerInner();
        msgInner.setTopic(newTopic);
        msgInner.setBody(msgExt.getBody());
        msgInner.setFlag(msgExt.getFlag());
        MessageAccessor.setProperties(msgInner, msgExt.getProperties());
        msgInner.setPropertiesString(MessageDecoder.messageProperties2String(msgExt.getProperties()));
        msgInner.setTagsCode(MessageExtBrokerInner.tagsString2tagsCode(null, msgExt.getTags()));

        msgInner.setQueueId(queueIdInt);
        msgInner.setSysFlag(msgExt.getSysFlag());
        msgInner.setBornTimestamp(msgExt.getBornTimestamp());
        msgInner.setBornHost(msgExt.getBornHost());
        msgInner.setStoreHost(msgExt.getStoreHost());
        msgInner.setReconsumeTimes(msgExt.getReconsumeTimes() + 1);

        String originMsgId = MessageAccessor.getOriginMessageId(msgExt);
        MessageAccessor.setOriginMessageId(msgInner, UtilAll.isBlank(originMsgId) ? msgExt.getMsgId() : originMsgId);
        msgInner.setPropertiesString(MessageDecoder.messageProperties2String(msgExt.getProperties()));

        CompletableFuture<PutMessageResult> putMessageResult = this.brokerController.getMessageStore().asyncPutMessage(msgInner);
        return putMessageResult.thenApply(r -> {
            if (r != null) {
                switch (r.getPutMessageStatus()) {
                    case PUT_OK:
                        String backTopic = msgExt.getTopic();
                        String correctTopic = msgExt.getProperty(MessageConst.PROPERTY_RETRY_TOPIC);
                        if (correctTopic != null) {
                            backTopic = correctTopic;
                        }
                        if (TopicValidator.RMQ_SYS_SCHEDULE_TOPIC.equals(msgInner.getTopic())) {
                            this.brokerController.getBrokerStatsManager().incTopicPutNums(msgInner.getTopic());
                            this.brokerController.getBrokerStatsManager().incTopicPutSize(msgInner.getTopic(), r.getAppendMessageResult().getWroteBytes());
                            this.brokerController.getBrokerStatsManager().incQueuePutNums(msgInner.getTopic(), msgInner.getQueueId());
                            this.brokerController.getBrokerStatsManager().incQueuePutSize(msgInner.getTopic(), msgInner.getQueueId(), r.getAppendMessageResult().getWroteBytes());
                        }
                        this.brokerController.getBrokerStatsManager().incSendBackNums(requestHeader.getGroup(), backTopic);
                        response.setCode(ResponseCode.SUCCESS);
                        response.setRemark(null);
                        return response;
                    default:
                        break;
                }
                response.setCode(ResponseCode.SYSTEM_ERROR);
                response.setRemark(r.getPutMessageStatus().name());
                return response;
            }
            response.setCode(ResponseCode.SYSTEM_ERROR);
            response.setRemark("putMessageResult is null");
            return response;
        });
    }


    private CompletableFuture<RemotingCommand> asyncSendMessage(ChannelHandlerContext ctx, RemotingCommand request,
                                                                SendMessageContext mqtraceContext,
                                                                SendMessageRequestHeader requestHeader) {
        final RemotingCommand response = preSend(ctx, request, requestHeader);
        final SendMessageResponseHeader responseHeader = (SendMessageResponseHeader)response.readCustomHeader();

        if (response.getCode() != -1) {
            return CompletableFuture.completedFuture(response);
        }

        final byte[] body = request.getBody();

        int queueIdInt = requestHeader.getQueueId();
        TopicConfig topicConfig = this.brokerController.getTopicConfigManager().selectTopicConfig(requestHeader.getTopic());

        if (queueIdInt < 0) {
            queueIdInt = randomQueueId(topicConfig.getWriteQueueNums());
        }

        MessageExtBrokerInner msgInner = new MessageExtBrokerInner();
        msgInner.setTopic(requestHeader.getTopic());
        msgInner.setQueueId(queueIdInt);

        if (!handleRetryAndDLQ(requestHeader, response, request, msgInner, topicConfig)) {
            return CompletableFuture.completedFuture(response);
        }

        msgInner.setBody(body);
        msgInner.setFlag(requestHeader.getFlag());
        Map<String, String> origProps = MessageDecoder.string2messageProperties(requestHeader.getProperties());
        MessageAccessor.setProperties(msgInner, origProps);
        msgInner.setBornTimestamp(requestHeader.getBornTimestamp());
        msgInner.setBornHost(ctx.channel().remoteAddress());
        msgInner.setStoreHost(this.getStoreHost());
        msgInner.setReconsumeTimes(requestHeader.getReconsumeTimes() == null ? 0 : requestHeader.getReconsumeTimes());
        String clusterName = this.brokerController.getBrokerConfig().getBrokerClusterName();
        MessageAccessor.putProperty(msgInner, MessageConst.PROPERTY_CLUSTER, clusterName);
        if (origProps.containsKey(MessageConst.PROPERTY_WAIT_STORE_MSG_OK)) {
            // There is no need to store "WAIT=true", remove it from propertiesString to save 9 bytes for each message.
            // It works for most case. In some cases msgInner.setPropertiesString invoked later and replace it.
            String waitStoreMsgOKValue = origProps.remove(MessageConst.PROPERTY_WAIT_STORE_MSG_OK);
            msgInner.setPropertiesString(MessageDecoder.messageProperties2String(msgInner.getProperties()));
            // Reput to properties, since msgInner.isWaitStoreMsgOK() will be invoked later
            origProps.put(MessageConst.PROPERTY_WAIT_STORE_MSG_OK, waitStoreMsgOKValue);
        } else {
            msgInner.setPropertiesString(MessageDecoder.messageProperties2String(msgInner.getProperties()));
        }

        CompletableFuture<PutMessageResult> putMessageResult = null;
        String transFlag = origProps.get(MessageConst.PROPERTY_TRANSACTION_PREPARED);
        if (Boolean.parseBoolean(transFlag)) {
            if (this.brokerController.getBrokerConfig().isRejectTransactionMessage()) {
                response.setCode(ResponseCode.NO_PERMISSION);
                response.setRemark(
                        "the broker[" + this.brokerController.getBrokerConfig().getBrokerIP1()
                                + "] sending transaction message is forbidden");
                return CompletableFuture.completedFuture(response);
=======
            LogicQueueMappingItem mappingItem = mappingContext.getLeaderItem();
            if (mappingItem == null) {
                return buildErrorResponse(ResponseCode.NOT_LEADER_FOR_QUEUE, String.format("%s-%d does not exit in request process of current broker %s", mappingContext.getTopic(), mappingContext.getGlobalId(), mappingDetail.getBname()));
            }
            //no need to care the broker name
            long staticLogicOffset = mappingItem.computeStaticQueueOffsetLoosely(responseHeader.getQueueOffset());
            if (staticLogicOffset < 0) {
                //if the logic offset is -1, just let it go
                //maybe we need a dynamic config
                //return buildErrorResponse(ResponseCode.NOT_LEADER_FOR_QUEUE, String.format("%s-%d convert offset error in current broker %s", mappingContext.getTopic(), mappingContext.getGlobalId(), mappingDetail.getBname()));
>>>>>>> ef37465e
            }
            responseHeader.setQueueId(mappingContext.getGlobalId());
            responseHeader.setQueueOffset(staticLogicOffset);
        } catch (Throwable t) {
            return buildErrorResponse(ResponseCode.SYSTEM_ERROR, t.getMessage());
        }
<<<<<<< HEAD
        return handlePutMessageResultFuture(putMessageResult, response, request, msgInner, responseHeader, mqtraceContext, ctx, queueIdInt);
    }

    private CompletableFuture<RemotingCommand> handlePutMessageResultFuture(CompletableFuture<PutMessageResult> putMessageResult,
                                                                            RemotingCommand response,
                                                                            RemotingCommand request,
                                                                            MessageExt msgInner,
                                                                            SendMessageResponseHeader responseHeader,
                                                                            SendMessageContext sendMessageContext,
                                                                            ChannelHandlerContext ctx,
                                                                            int queueIdInt) {
        return putMessageResult.thenApply(r ->
            handlePutMessageResult(r, response, request, msgInner, responseHeader, sendMessageContext, ctx, queueIdInt)
        );
=======
        return null;
>>>>>>> ef37465e
    }

    private boolean handleRetryAndDLQ(SendMessageRequestHeader requestHeader, RemotingCommand response,
        RemotingCommand request,
        MessageExt msg, TopicConfig topicConfig, Map<String, String> properties) {
        String newTopic = requestHeader.getTopic();
        if (null != newTopic && newTopic.startsWith(MixAll.RETRY_GROUP_TOPIC_PREFIX)) {
            String groupName = newTopic.substring(MixAll.RETRY_GROUP_TOPIC_PREFIX.length());
            SubscriptionGroupConfig subscriptionGroupConfig =
                this.brokerController.getSubscriptionGroupManager().findSubscriptionGroupConfig(groupName);
            if (null == subscriptionGroupConfig) {
                response.setCode(ResponseCode.SUBSCRIPTION_GROUP_NOT_EXIST);
                response.setRemark(
                    "subscription group not exist, " + groupName + " " + FAQUrl.suggestTodo(FAQUrl.SUBSCRIPTION_GROUP_NOT_EXIST));
                return false;
            }

            int maxReconsumeTimes = subscriptionGroupConfig.getRetryMaxTimes();
            if (request.getVersion() >= MQVersion.Version.V3_4_9.ordinal() && requestHeader.getMaxReconsumeTimes() != null) {
                maxReconsumeTimes = requestHeader.getMaxReconsumeTimes();
            }
            int reconsumeTimes = requestHeader.getReconsumeTimes() == null ? 0 : requestHeader.getReconsumeTimes();
            // Using '>' instead of '>=' to compatible with the case that reconsumeTimes here are increased by client.
            if (reconsumeTimes > maxReconsumeTimes) {
                properties.put(MessageConst.PROPERTY_DELAY_TIME_LEVEL, "-1");
                newTopic = MixAll.getDLQTopic(groupName);
                int queueIdInt = randomQueueId(DLQ_NUMS_PER_GROUP);
                topicConfig = this.brokerController.getTopicConfigManager().createTopicInSendMessageBackMethod(newTopic,
                    DLQ_NUMS_PER_GROUP,
                    PermName.PERM_WRITE | PermName.PERM_READ, 0
                );
                msg.setTopic(newTopic);
                msg.setQueueId(queueIdInt);
                msg.setDelayTimeLevel(0);
                if (null == topicConfig) {
                    response.setCode(ResponseCode.SYSTEM_ERROR);
                    response.setRemark("topic[" + newTopic + "] not exist");
                    return false;
                }
            }
        }
        int sysFlag = requestHeader.getSysFlag();
        if (TopicFilterType.MULTI_TAG == topicConfig.getTopicFilterType()) {
            sysFlag |= MessageSysFlag.MULTI_TAGS_FLAG;
        }
        msg.setSysFlag(sysFlag);
        return true;
    }

    public RemotingCommand sendMessage(final ChannelHandlerContext ctx,
        final RemotingCommand request,
        final SendMessageContext sendMessageContext,
        final SendMessageRequestHeader requestHeader,
        final TopicQueueMappingContext mappingContext,
        final SendMessageCallback sendMessageCallback) throws RemotingCommandException {

        final RemotingCommand response = preSend(ctx, request, requestHeader);
        if (response.getCode() != -1) {
            return response;
        }

        final SendMessageResponseHeader responseHeader = (SendMessageResponseHeader) response.readCustomHeader();

        final byte[] body = request.getBody();

        int queueIdInt = requestHeader.getQueueId();
        TopicConfig topicConfig = this.brokerController.getTopicConfigManager().selectTopicConfig(requestHeader.getTopic());

        if (queueIdInt < 0) {
            queueIdInt = randomQueueId(topicConfig.getWriteQueueNums());
        }

        MessageExtBrokerInner msgInner = new MessageExtBrokerInner();
        msgInner.setTopic(requestHeader.getTopic());
        msgInner.setQueueId(queueIdInt);

        Map<String, String> oriProps = MessageDecoder.string2messageProperties(requestHeader.getProperties());
        if (!handleRetryAndDLQ(requestHeader, response, request, msgInner, topicConfig, oriProps)) {
            return response;
        }

        msgInner.setBody(body);
        msgInner.setFlag(requestHeader.getFlag());

        String uniqKey = oriProps.get(MessageConst.PROPERTY_UNIQ_CLIENT_MESSAGE_ID_KEYIDX);
        if (uniqKey == null || uniqKey.length() <= 0) {
            uniqKey = MessageClientIDSetter.createUniqID();
            oriProps.put(MessageConst.PROPERTY_UNIQ_CLIENT_MESSAGE_ID_KEYIDX, uniqKey);
        }

        MessageAccessor.setProperties(msgInner, oriProps);
        msgInner.setTagsCode(MessageExtBrokerInner.tagsString2tagsCode(topicConfig.getTopicFilterType(), msgInner.getTags()));
        msgInner.setBornTimestamp(requestHeader.getBornTimestamp());
        msgInner.setBornHost(ctx.channel().remoteAddress());
        msgInner.setStoreHost(this.getStoreHost());
        msgInner.setReconsumeTimes(requestHeader.getReconsumeTimes() == null ? 0 : requestHeader.getReconsumeTimes());
        String clusterName = this.brokerController.getBrokerConfig().getBrokerClusterName();
        MessageAccessor.putProperty(msgInner, MessageConst.PROPERTY_CLUSTER, clusterName);

        msgInner.setPropertiesString(MessageDecoder.messageProperties2String(msgInner.getProperties()));

        // Map<String, String> oriProps = MessageDecoder.string2messageProperties(requestHeader.getProperties());
        String traFlag = oriProps.get(MessageConst.PROPERTY_TRANSACTION_PREPARED);
<<<<<<< HEAD
        if (Boolean.parseBoolean(traFlag)
=======
        boolean sendTransactionPrepareMessage = false;
        if (traFlag != null && Boolean.parseBoolean(traFlag)
>>>>>>> ef37465e
            && !(msgInner.getReconsumeTimes() > 0 && msgInner.getDelayTimeLevel() > 0)) { //For client under version 4.6.1
            if (this.brokerController.getBrokerConfig().isRejectTransactionMessage()) {
                response.setCode(ResponseCode.NO_PERMISSION);
                response.setRemark(
                    "the broker[" + this.brokerController.getBrokerConfig().getBrokerIP1()
                        + "] sending transaction message is forbidden");
                return response;
            }
            sendTransactionPrepareMessage = true;
        }

        long beginTimeMillis = this.brokerController.getMessageStore().now();

        if (brokerController.getBrokerConfig().isAsyncSendEnable()) {
            CompletableFuture<PutMessageResult> asyncPutMessageFuture;
            if (sendTransactionPrepareMessage) {
                asyncPutMessageFuture = this.brokerController.getTransactionalMessageService().asyncPrepareMessage(msgInner);
            } else {
                asyncPutMessageFuture = this.brokerController.getMessageStore().asyncPutMessage(msgInner);
            }

            final int finalQueueIdInt = queueIdInt;
            final MessageExtBrokerInner finalMsgInner = msgInner;
            asyncPutMessageFuture.thenAcceptAsync(putMessageResult -> {
                RemotingCommand responseFuture =
                    handlePutMessageResult(putMessageResult, response, request, finalMsgInner, responseHeader, sendMessageContext,
                        ctx, finalQueueIdInt, beginTimeMillis, mappingContext);
                if (responseFuture != null) {
                    doResponse(ctx, request, responseFuture);
                }
                sendMessageCallback.onComplete(sendMessageContext, response);
            }, this.brokerController.getPutMessageFutureExecutor());
            // Returns null to release the send message thread
            return null;
        } else {
            PutMessageResult putMessageResult = null;
            if (sendTransactionPrepareMessage) {
                putMessageResult = this.brokerController.getTransactionalMessageService().prepareMessage(msgInner);
            } else {
                putMessageResult = this.brokerController.getMessageStore().putMessage(msgInner);
            }
            handlePutMessageResult(putMessageResult, response, request, msgInner, responseHeader, sendMessageContext, ctx, queueIdInt, beginTimeMillis, mappingContext);
            sendMessageCallback.onComplete(sendMessageContext, response);
            return response;
        }
    }

    private RemotingCommand handlePutMessageResult(PutMessageResult putMessageResult, RemotingCommand response,
        RemotingCommand request, MessageExt msg,
        SendMessageResponseHeader responseHeader, SendMessageContext sendMessageContext, ChannelHandlerContext ctx,
        int queueIdInt, long beginTimeMillis, TopicQueueMappingContext mappingContext) {
        if (putMessageResult == null) {
            response.setCode(ResponseCode.SYSTEM_ERROR);
            response.setRemark("store putMessage return null");
            return response;
        }
        boolean sendOK = false;

        switch (putMessageResult.getPutMessageStatus()) {
            // Success
            case PUT_OK:
                sendOK = true;
                response.setCode(ResponseCode.SUCCESS);
                break;
            case FLUSH_DISK_TIMEOUT:
                response.setCode(ResponseCode.FLUSH_DISK_TIMEOUT);
                sendOK = true;
                break;
            case FLUSH_SLAVE_TIMEOUT:
                response.setCode(ResponseCode.FLUSH_SLAVE_TIMEOUT);
                sendOK = true;
                break;
            case SLAVE_NOT_AVAILABLE:
                response.setCode(ResponseCode.SLAVE_NOT_AVAILABLE);
                sendOK = true;
                break;

            // Failed
            case IN_SYNC_REPLICAS_NOT_ENOUGH:
                response.setCode(ResponseCode.SYSTEM_ERROR);
                response.setRemark("in-sync replicas not enough");
                break;
            case CREATE_MAPPED_FILE_FAILED:
                response.setCode(ResponseCode.SYSTEM_ERROR);
                response.setRemark("create mapped file failed, server is busy or broken.");
                break;
            case MESSAGE_ILLEGAL:
            case PROPERTIES_SIZE_EXCEEDED:
                response.setCode(ResponseCode.MESSAGE_ILLEGAL);
                response.setRemark(String.format("the message is illegal, maybe msg body or properties length not matched. msg body length limit %dB, msg properties length limit 32KB.",
                    this.brokerController.getMessageStoreConfig().getMaxMessageSize()));
                break;
            case SERVICE_NOT_AVAILABLE:
                response.setCode(ResponseCode.SERVICE_NOT_AVAILABLE);
                response.setRemark(
                    "service not available now. It may be caused by one of the following reasons: " +
                        "the broker's disk is full [" + diskUtil() + "], messages are put to the slave, message store has been shut down, etc.");
                break;
            case OS_PAGE_CACHE_BUSY:
                response.setCode(ResponseCode.SYSTEM_ERROR);
                response.setRemark("[PC_SYNCHRONIZED]broker busy, start flow control for a while");
                break;
            case LMQ_CONSUME_QUEUE_NUM_EXCEEDED:
                response.setCode(ResponseCode.SYSTEM_ERROR);
                response.setRemark("[LMQ_CONSUME_QUEUE_NUM_EXCEEDED]broker config enableLmq and enableMultiDispatch, lmq consumeQueue num exceed maxLmqConsumeQueueNum config num, default limit 2w.");
                break;
            case UNKNOWN_ERROR:
                response.setCode(ResponseCode.SYSTEM_ERROR);
                response.setRemark("UNKNOWN_ERROR");
                break;
            default:
                response.setCode(ResponseCode.SYSTEM_ERROR);
                response.setRemark("UNKNOWN_ERROR DEFAULT");
                break;
        }

        String owner = request.getExtFields().get(BrokerStatsManager.COMMERCIAL_OWNER);
        String authType = request.getExtFields().get(BrokerStatsManager.ACCOUNT_AUTH_TYPE);
        String ownerParent = request.getExtFields().get(BrokerStatsManager.ACCOUNT_OWNER_PARENT);
        String ownerSelf = request.getExtFields().get(BrokerStatsManager.ACCOUNT_OWNER_SELF);
        int commercialSizePerMsg = brokerController.getBrokerConfig().getCommercialSizePerMsg();
        if (sendOK) {

            if (TopicValidator.RMQ_SYS_SCHEDULE_TOPIC.equals(msg.getTopic())) {
                this.brokerController.getBrokerStatsManager().incQueuePutNums(msg.getTopic(), msg.getQueueId(), putMessageResult.getAppendMessageResult().getMsgNum(), 1);
                this.brokerController.getBrokerStatsManager().incQueuePutSize(msg.getTopic(), msg.getQueueId(), putMessageResult.getAppendMessageResult().getWroteBytes());
            }

            this.brokerController.getBrokerStatsManager().incTopicPutNums(msg.getTopic(), putMessageResult.getAppendMessageResult().getMsgNum(), 1);
            this.brokerController.getBrokerStatsManager().incTopicPutSize(msg.getTopic(),
                putMessageResult.getAppendMessageResult().getWroteBytes());
            this.brokerController.getBrokerStatsManager().incBrokerPutNums(putMessageResult.getAppendMessageResult().getMsgNum());
            this.brokerController.getBrokerStatsManager().incTopicPutLatency(msg.getTopic(), queueIdInt,
                (int) (this.brokerController.getMessageStore().now() - beginTimeMillis));

            response.setRemark(null);

            responseHeader.setMsgId(putMessageResult.getAppendMessageResult().getMsgId());
            responseHeader.setQueueId(queueIdInt);
            responseHeader.setQueueOffset(putMessageResult.getAppendMessageResult().getLogicsOffset());
            responseHeader.setTransactionId(MessageClientIDSetter.getUniqID(msg));

            RemotingCommand rewriteResult = rewriteResponseForStaticTopic(responseHeader, mappingContext);
            if (rewriteResult != null) {
                return rewriteResult;
            }

            if (hasSendMessageHook()) {
                sendMessageContext.setMsgId(responseHeader.getMsgId());
                sendMessageContext.setQueueId(responseHeader.getQueueId());
                sendMessageContext.setQueueOffset(responseHeader.getQueueOffset());

                int commercialBaseCount = brokerController.getBrokerConfig().getCommercialBaseCount();
                int wroteSize = putMessageResult.getAppendMessageResult().getWroteBytes();
                int msgNum = putMessageResult.getAppendMessageResult().getMsgNum();
                int commercialMsgNum = (int) Math.ceil(wroteSize / (double) commercialSizePerMsg);
                int incValue = commercialMsgNum * commercialBaseCount;

                sendMessageContext.setCommercialSendStats(BrokerStatsManager.StatsType.SEND_SUCCESS);
                sendMessageContext.setCommercialSendTimes(incValue);
                sendMessageContext.setCommercialSendSize(wroteSize);
                sendMessageContext.setCommercialOwner(owner);

                sendMessageContext.setSendStat(BrokerStatsManager.StatsType.SEND_SUCCESS);
                sendMessageContext.setCommercialSendMsgNum(commercialMsgNum);
                sendMessageContext.setAccountAuthType(authType);
                sendMessageContext.setAccountOwnerParent(ownerParent);
                sendMessageContext.setAccountOwnerSelf(ownerSelf);
                sendMessageContext.setSendMsgSize(wroteSize);
                sendMessageContext.setSendMsgNum(msgNum);
            }
            return response;
        } else {
            if (hasSendMessageHook()) {
                AppendMessageResult appendMessageResult = putMessageResult.getAppendMessageResult();

                // TODO process partial failures of batch message
                int wroteSize = request.getBody().length;
                int msgNum = Math.max(appendMessageResult != null ? appendMessageResult.getMsgNum() : 1, 1);
                int commercialMsgNum = (int) Math.ceil(wroteSize / (double) commercialSizePerMsg);
                int incValue = commercialMsgNum;

                sendMessageContext.setCommercialSendStats(BrokerStatsManager.StatsType.SEND_FAILURE);
                sendMessageContext.setCommercialSendTimes(incValue);
                sendMessageContext.setCommercialSendSize(wroteSize);
                sendMessageContext.setCommercialOwner(owner);

                sendMessageContext.setSendStat(BrokerStatsManager.StatsType.SEND_FAILURE);
                sendMessageContext.setCommercialSendMsgNum(commercialMsgNum);
                sendMessageContext.setAccountAuthType(authType);
                sendMessageContext.setAccountOwnerParent(ownerParent);
                sendMessageContext.setAccountOwnerSelf(ownerSelf);
                sendMessageContext.setSendMsgSize(wroteSize);
                sendMessageContext.setSendMsgNum(msgNum);
            }
        }
        return response;
    }

    private RemotingCommand sendBatchMessage(final ChannelHandlerContext ctx,
        final RemotingCommand request,
        final SendMessageContext sendMessageContext,
        final SendMessageRequestHeader requestHeader,
        TopicQueueMappingContext mappingContext,
        final SendMessageCallback sendMessageCallback) {
        final RemotingCommand response = preSend(ctx, request, requestHeader);
        final SendMessageResponseHeader responseHeader = (SendMessageResponseHeader) response.readCustomHeader();

        if (response.getCode() != -1) {
            return response;
        }

        int queueIdInt = requestHeader.getQueueId();
        TopicConfig topicConfig = this.brokerController.getTopicConfigManager().selectTopicConfig(requestHeader.getTopic());

        if (queueIdInt < 0) {
            queueIdInt = randomQueueId(topicConfig.getWriteQueueNums());
        }

        if (requestHeader.getTopic().length() > Byte.MAX_VALUE) {
            response.setCode(ResponseCode.MESSAGE_ILLEGAL);
            response.setRemark("message topic length too long " + requestHeader.getTopic().length());
            return response;
        }

        if (requestHeader.getTopic() != null && requestHeader.getTopic().startsWith(MixAll.RETRY_GROUP_TOPIC_PREFIX)) {
            response.setCode(ResponseCode.MESSAGE_ILLEGAL);
            response.setRemark("batch request does not support retry group " + requestHeader.getTopic());
            return response;
        }
        MessageExtBatch messageExtBatch = new MessageExtBatch();
        messageExtBatch.setTopic(requestHeader.getTopic());
        messageExtBatch.setQueueId(queueIdInt);

        int sysFlag = requestHeader.getSysFlag();
        if (TopicFilterType.MULTI_TAG == topicConfig.getTopicFilterType()) {
            sysFlag |= MessageSysFlag.MULTI_TAGS_FLAG;
        }
        messageExtBatch.setSysFlag(sysFlag);

        messageExtBatch.setFlag(requestHeader.getFlag());
        MessageAccessor.setProperties(messageExtBatch, MessageDecoder.string2messageProperties(requestHeader.getProperties()));
        messageExtBatch.setBody(request.getBody());
        messageExtBatch.setBornTimestamp(requestHeader.getBornTimestamp());
        messageExtBatch.setBornHost(ctx.channel().remoteAddress());
        messageExtBatch.setStoreHost(this.getStoreHost());
        messageExtBatch.setReconsumeTimes(requestHeader.getReconsumeTimes() == null ? 0 : requestHeader.getReconsumeTimes());
        String clusterName = this.brokerController.getBrokerConfig().getBrokerClusterName();
        MessageAccessor.putProperty(messageExtBatch, MessageConst.PROPERTY_CLUSTER, clusterName);

        boolean isInnerBatch = false;

        if (QueueTypeUtils.isBatchCq(Optional.of(topicConfig)) && MessageClientIDSetter.getUniqID(messageExtBatch) != null) {
            // newly introduced inner-batch message
            messageExtBatch.setSysFlag(messageExtBatch.getSysFlag() | MessageSysFlag.NEED_UNWRAP_FLAG);
            messageExtBatch.setSysFlag(messageExtBatch.getSysFlag() | MessageSysFlag.INNER_BATCH_FLAG);
            messageExtBatch.setInnerBatch(true);

            int innerNum = MessageDecoder.countInnerMsgNum(ByteBuffer.wrap(messageExtBatch.getBody()));

            MessageAccessor.putProperty(messageExtBatch, MessageConst.PROPERTY_INNER_NUM, String.valueOf(innerNum));
            messageExtBatch.setPropertiesString(MessageDecoder.messageProperties2String(messageExtBatch.getProperties()));

            // tell the producer that it's an inner-batch message response.
            responseHeader.setBatchUniqId(MessageClientIDSetter.getUniqID(messageExtBatch));

            isInnerBatch = true;
        }

        long beginTimeMillis = this.brokerController.getMessageStore().now();

        if (this.brokerController.getBrokerConfig().isAsyncSendEnable()) {
            CompletableFuture<PutMessageResult> asyncPutMessageFuture;
            if (isInnerBatch) {
                asyncPutMessageFuture = this.brokerController.getMessageStore().asyncPutMessage(messageExtBatch);
            } else {
                asyncPutMessageFuture = this.brokerController.getMessageStore().asyncPutMessages(messageExtBatch);
            }
            final int finalQueueIdInt = queueIdInt;
            asyncPutMessageFuture.thenAcceptAsync(putMessageResult -> {
                RemotingCommand responseFuture =
                    handlePutMessageResult(putMessageResult, response, request, messageExtBatch, responseHeader,
                        sendMessageContext, ctx, finalQueueIdInt, beginTimeMillis, mappingContext);
                if (responseFuture != null) {
                    doResponse(ctx, request, responseFuture);
                }
                sendMessageCallback.onComplete(sendMessageContext, response);
            }, this.brokerController.getSendMessageExecutor());
            // Returns null to release the send message thread
            return null;
        } else {
            PutMessageResult putMessageResult;
            if (isInnerBatch) {
                putMessageResult = this.brokerController.getMessageStore().putMessage(messageExtBatch);
            } else {
                putMessageResult = this.brokerController.getMessageStore().putMessages(messageExtBatch);
            }
            handlePutMessageResult(putMessageResult, response, request, messageExtBatch, responseHeader, sendMessageContext, ctx, queueIdInt, beginTimeMillis, mappingContext);
            sendMessageCallback.onComplete(sendMessageContext, response);
            return response;
        }
    }

    private String diskUtil() {
        double physicRatio = 100;
        String storePath;
        MessageStore messageStore = this.brokerController.getMessageStore();
        if (messageStore instanceof DefaultMessageStore) {
            storePath = ((DefaultMessageStore) messageStore).getStorePathPhysic();
        } else {
            storePath = this.brokerController.getMessageStoreConfig().getStorePathCommitLog();
        }
        String[] paths = storePath.trim().split(MixAll.MULTI_PATH_SPLITTER);
        for (String storePathPhysic : paths) {
            physicRatio = Math.min(physicRatio, UtilAll.getDiskPartitionSpaceUsedPercent(storePathPhysic));
        }

        String storePathLogis =
            StorePathConfigHelper.getStorePathConsumeQueue(this.brokerController.getMessageStoreConfig().getStorePathRootDir());
        double logisRatio = UtilAll.getDiskPartitionSpaceUsedPercent(storePathLogis);

        String storePathIndex =
            StorePathConfigHelper.getStorePathIndex(this.brokerController.getMessageStoreConfig().getStorePathRootDir());
        double indexRatio = UtilAll.getDiskPartitionSpaceUsedPercent(storePathIndex);

        return String.format("CL: %5.2f CQ: %5.2f INDEX: %5.2f", physicRatio, logisRatio, indexRatio);
    }

    private RemotingCommand preSend(ChannelHandlerContext ctx, RemotingCommand request,
        SendMessageRequestHeader requestHeader) {
        final RemotingCommand response = RemotingCommand.createResponseCommand(SendMessageResponseHeader.class);

        response.setOpaque(request.getOpaque());

        response.addExtField(MessageConst.PROPERTY_MSG_REGION, this.brokerController.getBrokerConfig().getRegionId());
        response.addExtField(MessageConst.PROPERTY_TRACE_SWITCH, String.valueOf(this.brokerController.getBrokerConfig().isTraceOn()));

        LOGGER.debug("Receive SendMessage request command {}", request);

        final long startTimestamp = this.brokerController.getBrokerConfig().getStartAcceptSendRequestTimeStamp();

        if (this.brokerController.getMessageStore().now() < startTimestamp) {
            response.setCode(ResponseCode.SYSTEM_ERROR);
            response.setRemark(String.format("broker unable to service, until %s", UtilAll.timeMillisToHumanString2(startTimestamp)));
            return response;
        }

        response.setCode(-1);
        super.msgCheck(ctx, requestHeader, request, response);

        return response;
    }

}<|MERGE_RESOLUTION|>--- conflicted
+++ resolved
@@ -50,11 +50,7 @@
 import org.apache.rocketmq.common.topic.TopicValidator;
 import org.apache.rocketmq.common.utils.QueueTypeUtils;
 import org.apache.rocketmq.remoting.exception.RemotingCommandException;
-<<<<<<< HEAD
-import org.apache.rocketmq.remoting.netty.RemotingResponseCallback;
-=======
 import org.apache.rocketmq.remoting.netty.NettyRequestProcessor;
->>>>>>> ef37465e
 import org.apache.rocketmq.remoting.protocol.RemotingCommand;
 import org.apache.rocketmq.store.AppendMessageResult;
 import org.apache.rocketmq.common.message.MessageExtBrokerInner;
@@ -65,11 +61,7 @@
 import org.apache.rocketmq.store.config.StorePathConfigHelper;
 import org.apache.rocketmq.store.stats.BrokerStatsManager;
 
-<<<<<<< HEAD
-public class SendMessageProcessor extends AbstractSendMessageProcessor {
-=======
 import static org.apache.rocketmq.remoting.protocol.RemotingCommand.buildErrorResponse;
->>>>>>> ef37465e
 
 public class SendMessageProcessor extends AbstractSendMessageProcessor implements NettyRequestProcessor {
 
@@ -145,118 +137,6 @@
             }
             TopicQueueMappingDetail mappingDetail = mappingContext.getMappingDetail();
 
-<<<<<<< HEAD
-        MessageExtBrokerInner msgInner = new MessageExtBrokerInner();
-        msgInner.setTopic(newTopic);
-        msgInner.setBody(msgExt.getBody());
-        msgInner.setFlag(msgExt.getFlag());
-        MessageAccessor.setProperties(msgInner, msgExt.getProperties());
-        msgInner.setPropertiesString(MessageDecoder.messageProperties2String(msgExt.getProperties()));
-        msgInner.setTagsCode(MessageExtBrokerInner.tagsString2tagsCode(null, msgExt.getTags()));
-
-        msgInner.setQueueId(queueIdInt);
-        msgInner.setSysFlag(msgExt.getSysFlag());
-        msgInner.setBornTimestamp(msgExt.getBornTimestamp());
-        msgInner.setBornHost(msgExt.getBornHost());
-        msgInner.setStoreHost(msgExt.getStoreHost());
-        msgInner.setReconsumeTimes(msgExt.getReconsumeTimes() + 1);
-
-        String originMsgId = MessageAccessor.getOriginMessageId(msgExt);
-        MessageAccessor.setOriginMessageId(msgInner, UtilAll.isBlank(originMsgId) ? msgExt.getMsgId() : originMsgId);
-        msgInner.setPropertiesString(MessageDecoder.messageProperties2String(msgExt.getProperties()));
-
-        CompletableFuture<PutMessageResult> putMessageResult = this.brokerController.getMessageStore().asyncPutMessage(msgInner);
-        return putMessageResult.thenApply(r -> {
-            if (r != null) {
-                switch (r.getPutMessageStatus()) {
-                    case PUT_OK:
-                        String backTopic = msgExt.getTopic();
-                        String correctTopic = msgExt.getProperty(MessageConst.PROPERTY_RETRY_TOPIC);
-                        if (correctTopic != null) {
-                            backTopic = correctTopic;
-                        }
-                        if (TopicValidator.RMQ_SYS_SCHEDULE_TOPIC.equals(msgInner.getTopic())) {
-                            this.brokerController.getBrokerStatsManager().incTopicPutNums(msgInner.getTopic());
-                            this.brokerController.getBrokerStatsManager().incTopicPutSize(msgInner.getTopic(), r.getAppendMessageResult().getWroteBytes());
-                            this.brokerController.getBrokerStatsManager().incQueuePutNums(msgInner.getTopic(), msgInner.getQueueId());
-                            this.brokerController.getBrokerStatsManager().incQueuePutSize(msgInner.getTopic(), msgInner.getQueueId(), r.getAppendMessageResult().getWroteBytes());
-                        }
-                        this.brokerController.getBrokerStatsManager().incSendBackNums(requestHeader.getGroup(), backTopic);
-                        response.setCode(ResponseCode.SUCCESS);
-                        response.setRemark(null);
-                        return response;
-                    default:
-                        break;
-                }
-                response.setCode(ResponseCode.SYSTEM_ERROR);
-                response.setRemark(r.getPutMessageStatus().name());
-                return response;
-            }
-            response.setCode(ResponseCode.SYSTEM_ERROR);
-            response.setRemark("putMessageResult is null");
-            return response;
-        });
-    }
-
-
-    private CompletableFuture<RemotingCommand> asyncSendMessage(ChannelHandlerContext ctx, RemotingCommand request,
-                                                                SendMessageContext mqtraceContext,
-                                                                SendMessageRequestHeader requestHeader) {
-        final RemotingCommand response = preSend(ctx, request, requestHeader);
-        final SendMessageResponseHeader responseHeader = (SendMessageResponseHeader)response.readCustomHeader();
-
-        if (response.getCode() != -1) {
-            return CompletableFuture.completedFuture(response);
-        }
-
-        final byte[] body = request.getBody();
-
-        int queueIdInt = requestHeader.getQueueId();
-        TopicConfig topicConfig = this.brokerController.getTopicConfigManager().selectTopicConfig(requestHeader.getTopic());
-
-        if (queueIdInt < 0) {
-            queueIdInt = randomQueueId(topicConfig.getWriteQueueNums());
-        }
-
-        MessageExtBrokerInner msgInner = new MessageExtBrokerInner();
-        msgInner.setTopic(requestHeader.getTopic());
-        msgInner.setQueueId(queueIdInt);
-
-        if (!handleRetryAndDLQ(requestHeader, response, request, msgInner, topicConfig)) {
-            return CompletableFuture.completedFuture(response);
-        }
-
-        msgInner.setBody(body);
-        msgInner.setFlag(requestHeader.getFlag());
-        Map<String, String> origProps = MessageDecoder.string2messageProperties(requestHeader.getProperties());
-        MessageAccessor.setProperties(msgInner, origProps);
-        msgInner.setBornTimestamp(requestHeader.getBornTimestamp());
-        msgInner.setBornHost(ctx.channel().remoteAddress());
-        msgInner.setStoreHost(this.getStoreHost());
-        msgInner.setReconsumeTimes(requestHeader.getReconsumeTimes() == null ? 0 : requestHeader.getReconsumeTimes());
-        String clusterName = this.brokerController.getBrokerConfig().getBrokerClusterName();
-        MessageAccessor.putProperty(msgInner, MessageConst.PROPERTY_CLUSTER, clusterName);
-        if (origProps.containsKey(MessageConst.PROPERTY_WAIT_STORE_MSG_OK)) {
-            // There is no need to store "WAIT=true", remove it from propertiesString to save 9 bytes for each message.
-            // It works for most case. In some cases msgInner.setPropertiesString invoked later and replace it.
-            String waitStoreMsgOKValue = origProps.remove(MessageConst.PROPERTY_WAIT_STORE_MSG_OK);
-            msgInner.setPropertiesString(MessageDecoder.messageProperties2String(msgInner.getProperties()));
-            // Reput to properties, since msgInner.isWaitStoreMsgOK() will be invoked later
-            origProps.put(MessageConst.PROPERTY_WAIT_STORE_MSG_OK, waitStoreMsgOKValue);
-        } else {
-            msgInner.setPropertiesString(MessageDecoder.messageProperties2String(msgInner.getProperties()));
-        }
-
-        CompletableFuture<PutMessageResult> putMessageResult = null;
-        String transFlag = origProps.get(MessageConst.PROPERTY_TRANSACTION_PREPARED);
-        if (Boolean.parseBoolean(transFlag)) {
-            if (this.brokerController.getBrokerConfig().isRejectTransactionMessage()) {
-                response.setCode(ResponseCode.NO_PERMISSION);
-                response.setRemark(
-                        "the broker[" + this.brokerController.getBrokerConfig().getBrokerIP1()
-                                + "] sending transaction message is forbidden");
-                return CompletableFuture.completedFuture(response);
-=======
             LogicQueueMappingItem mappingItem = mappingContext.getLeaderItem();
             if (mappingItem == null) {
                 return buildErrorResponse(ResponseCode.NOT_LEADER_FOR_QUEUE, String.format("%s-%d does not exit in request process of current broker %s", mappingContext.getTopic(), mappingContext.getGlobalId(), mappingDetail.getBname()));
@@ -267,31 +147,13 @@
                 //if the logic offset is -1, just let it go
                 //maybe we need a dynamic config
                 //return buildErrorResponse(ResponseCode.NOT_LEADER_FOR_QUEUE, String.format("%s-%d convert offset error in current broker %s", mappingContext.getTopic(), mappingContext.getGlobalId(), mappingDetail.getBname()));
->>>>>>> ef37465e
             }
             responseHeader.setQueueId(mappingContext.getGlobalId());
             responseHeader.setQueueOffset(staticLogicOffset);
         } catch (Throwable t) {
             return buildErrorResponse(ResponseCode.SYSTEM_ERROR, t.getMessage());
         }
-<<<<<<< HEAD
-        return handlePutMessageResultFuture(putMessageResult, response, request, msgInner, responseHeader, mqtraceContext, ctx, queueIdInt);
-    }
-
-    private CompletableFuture<RemotingCommand> handlePutMessageResultFuture(CompletableFuture<PutMessageResult> putMessageResult,
-                                                                            RemotingCommand response,
-                                                                            RemotingCommand request,
-                                                                            MessageExt msgInner,
-                                                                            SendMessageResponseHeader responseHeader,
-                                                                            SendMessageContext sendMessageContext,
-                                                                            ChannelHandlerContext ctx,
-                                                                            int queueIdInt) {
-        return putMessageResult.thenApply(r ->
-            handlePutMessageResult(r, response, request, msgInner, responseHeader, sendMessageContext, ctx, queueIdInt)
-        );
-=======
         return null;
->>>>>>> ef37465e
     }
 
     private boolean handleRetryAndDLQ(SendMessageRequestHeader requestHeader, RemotingCommand response,
@@ -395,12 +257,8 @@
 
         // Map<String, String> oriProps = MessageDecoder.string2messageProperties(requestHeader.getProperties());
         String traFlag = oriProps.get(MessageConst.PROPERTY_TRANSACTION_PREPARED);
-<<<<<<< HEAD
+        boolean sendTransactionPrepareMessage = false;
         if (Boolean.parseBoolean(traFlag)
-=======
-        boolean sendTransactionPrepareMessage = false;
-        if (traFlag != null && Boolean.parseBoolean(traFlag)
->>>>>>> ef37465e
             && !(msgInner.getReconsumeTimes() > 0 && msgInner.getDelayTimeLevel() > 0)) { //For client under version 4.6.1
             if (this.brokerController.getBrokerConfig().isRejectTransactionMessage()) {
                 response.setCode(ResponseCode.NO_PERMISSION);
@@ -548,6 +406,8 @@
                 return rewriteResult;
             }
 
+            doResponse(ctx, request, response);
+
             if (hasSendMessageHook()) {
                 sendMessageContext.setMsgId(responseHeader.getMsgId());
                 sendMessageContext.setQueueId(responseHeader.getQueueId());
@@ -572,7 +432,7 @@
                 sendMessageContext.setSendMsgSize(wroteSize);
                 sendMessageContext.setSendMsgNum(msgNum);
             }
-            return response;
+            return null;
         } else {
             if (hasSendMessageHook()) {
                 AppendMessageResult appendMessageResult = putMessageResult.getAppendMessageResult();
